--- conflicted
+++ resolved
@@ -1,5 +1,6 @@
 import { CONTRACTS, EPOCH_SETTINGS } from "../../../libs/ftso-core/src/configs/networks";
 
+import { Logger } from "@nestjs/common";
 import { ConfigService } from "@nestjs/config";
 import FakeTimers from "@sinonjs/fake-timers";
 import axios from "axios";
@@ -22,12 +23,7 @@
   generateRewardEpochEvents,
 } from "../../utils/generators";
 import { getTestFile } from "../../utils/getTestFile";
-<<<<<<< HEAD
 import { generateRandomAddress } from "../../utils/testRandom";
-=======
-import { IConfig } from "../../../apps/ftso-data-provider/src/config/configuration";
-import { Logger } from "@nestjs/common";
->>>>>>> b8b21b48
 
 describe(`ftso-data-provider.service (${getTestFile(__filename)})`, () => {
   const feeds: Feed[] = [
@@ -196,7 +192,7 @@
       });
 
       const services = voters.map(() => new FtsoDataProviderService(db.em, configService));
-      const votingRound = epochSettings.expectedFirstVotingRoundForRewardEpoch(rewardEpochId);
+      const votingRound = EPOCH_SETTINGS().expectedFirstVotingRoundForRewardEpoch(rewardEpochId);
 
       clock.tick(1000);
 
@@ -216,7 +212,7 @@
         await db.addTransaction([commitTx]);
       }
 
-      clock.tick(epochSettings.votingEpochDurationSeconds * 1000);
+      clock.tick(EPOCH_SETTINGS().votingEpochDurationSeconds * 1000);
 
       for (let i = 0; i < voters.length; i++) {
         const encodedCommit = encodeCommitPayloadMessage(
@@ -250,7 +246,7 @@
         await db.addTransaction([revealTx]);
       }
 
-      clock.tick(epochSettings.revealDeadlineSeconds * 1000 + 1);
+      clock.tick(EPOCH_SETTINGS().revealDeadlineSeconds * 1000 + 1);
 
       await db.syncTimeToNow();
 
@@ -260,7 +256,7 @@
         expect(result.isSecureRandom).to.be.equal(secureRandom);
       }
 
-      clock.tick(epochSettings.votingEpochStartMs(votingRound + 2) - clock.now + 1);
+      clock.tick(EPOCH_SETTINGS().votingEpochStartMs(votingRound + 2) - clock.now + 1);
 
       for (let i = 0; i < voters.length; i++) {
         const encodedReveal = encodeRevealPayloadMessage(await services[i].getRevealData(votingRound + 1));
@@ -276,7 +272,7 @@
         await db.addTransaction([revealTx]);
       }
 
-      clock.tick(epochSettings.revealDeadlineSeconds * 1000 + 1);
+      clock.tick(EPOCH_SETTINGS().revealDeadlineSeconds * 1000 + 1);
 
       await db.syncTimeToNow();
 
