--- conflicted
+++ resolved
@@ -224,55 +224,23 @@
 ): TLPEvents {
   const topic0 = encodingUtils.getEventSignature(contract.name, eventName);
   const abi = encodingUtils.getEventAbiData(contract.name, eventName);
-<<<<<<< HEAD
   const types = abi.abi.inputs.filter(x => !x.indexed).map(x => x.type);
   const values = abi.abi.inputs.filter(x => !x.indexed).map(x => eventData[x.name]);
   const indexedTypes = abi.abi.inputs.filter(x => x.indexed).map(x => x.type);
   const indexedValues = abi.abi.inputs.filter(x => x.indexed).map(x => eventData[x.name]);
   const data = encodeParameters(types, values);
-=======
-  const indexedTypes = [];
-  const indexedIndices = new Set();
-  const otherTypes = [];
-  let typeIndex = 0;
-  for (const typeDef of abi.abi.inputs) {
-    if (typeDef.indexed) {
-      indexedTypes.push(typeDef.type);
-      indexedIndices.add(typeIndex);
-    } else {
-      otherTypes.push(typeDef.type);
-    }
-    typeIndex++;
-  }
-  const indexedValues = Object.getOwnPropertyNames(eventData)
-    .filter((el, i) => indexedIndices.has(i))
-    .map(x => eventData[x]);
-  const otherValues = Object.getOwnPropertyNames(eventData)
-    .filter((el, i) => !indexedIndices.has(i))
-    .map(x => eventData[x]);
-  const data = encodeParameters(otherTypes, otherValues);
->>>>>>> 78afd6a5
 
   if (indexedTypes.length > 3) {
     throw new Error("Too many indexed types");
   }
-  const topic1 = indexedTypes.length > 0 ? encodeParameters([indexedTypes[0]], [indexedValues[0]]) : "";
-  const topic2 = indexedTypes.length > 1 ? encodeParameters([indexedTypes[1]], [indexedValues[1]]) : "";
-  const topic3 = indexedTypes.length > 2 ? encodeParameters([indexedTypes[2]], [indexedValues[2]]) : "";
 
   const e = new TLPEvents();
   e.address = queryBytesFormat(contract.address);
   e.data = queryBytesFormat(data);
   e.topic0 = queryBytesFormat(topic0);
-<<<<<<< HEAD
-  e.topic1 = topic1;
-  e.topic2 = topic2;
-  e.topic3 = topic3;
-=======
   e.topic1 = indexedValues.length >= 1 ? encodeParameter(indexedTypes[0], indexedValues[0]) : "NULL";
   e.topic2 = indexedValues.length >= 2 ? encodeParameter(indexedTypes[1], indexedValues[1]) : "NULL";
   e.topic3 = indexedValues.length >= 3 ? encodeParameter(indexedTypes[2], indexedValues[2]) : "NULL";
->>>>>>> 78afd6a5
   e.log_index = 1;
   e.timestamp = timestamp;
   return e;
