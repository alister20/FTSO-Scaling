--- conflicted
+++ resolved
@@ -8,50 +8,6 @@
 export type MessageHash = string;
 
 
-<<<<<<< HEAD
-=======
-export interface RewardClaim {
-  /**
-   * `true`if the claim is for the full amount claimable by the specified beneficiary. E.g: back claims, signer and finalization claims.
-   * `false` if the claim is for voting rewards, where the amount is shared between the beneficiary voter and its delegators proportionally to their weights.
-   */
-  readonly isFixedClaim: boolean;
-  readonly amount: bigint; // 256-bit
-  readonly currencyAddress: string;
-  readonly beneficiary: string;
-  readonly priceEpochId: number;
-}
-
-export interface RewardClaimWithProof {
-  readonly merkleProof: readonly string[];
-  readonly body: RewardClaim;
-}
-
-
-
-export interface BareSignature {
-  readonly v: number;
-  readonly r: string;
-  readonly s: string;
-}
-
-export interface SignatureData {
-  readonly epochId: number;
-  readonly merkleRoot: string;
-  readonly v: number;
-  readonly r: string;
-  readonly s: string;
-}
-
-export interface FinalizeData {
-  readonly confirmed: boolean;
-  readonly from: string;
-  readonly epochId: number;
-  readonly merkleRoot: string;
-  readonly signatures: readonly BareSignature[];
-}
-
->>>>>>> c2794717
 export interface EpochResult {
   readonly votingRoundId: number;
   readonly medianData: MedianCalculationResult[];
@@ -59,6 +15,9 @@
   readonly merkleTree: MerkleTree;
 }
 
+/**
+ * Encapsulates the result of median calculation for a specific voting round.
+ */
 export interface MedianCalculationResult {
   readonly votingRoundId: number;
   readonly feed: Feed;
@@ -69,12 +28,18 @@
   readonly totalVotingWeight: bigint;
 }
 
+/**
+ * Encapsulates the result of random calculation for a specific voting round.
+ */
 export interface RandomCalculationResult {
   readonly votingRoundId: number;
   readonly random: bigint
   readonly isSecure: boolean;
 }
 
+/**
+ * Provides calculation summary for median calculation.
+ */
 export interface MedianCalculationSummary {
   readonly finalMedianPrice: ValueWithDecimals;
   readonly quartile1Price: ValueWithDecimals;
@@ -83,10 +48,8 @@
 }
 
 /**
- * Reward offers 
- * Defined in FtsoRewardOffersManager.sol
+ * Feed representation.
  */
-
 export interface Feed {
   /**
    *  8 characters/bytes or 16 hex chars (18 if 0x prefix)
