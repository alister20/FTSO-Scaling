import { ethers } from "ethers";

export interface IProtocolMessageMerkleRoot {
  protocolId: number;
  votingRoundId: number;
  isGoodRandom: boolean;
  merkleRoot: string;
  encodedLength?: number;  // used only as a parsing result when parsing signing policy encoded into Relay message
}

export namespace ProtocolMessageMerkleRoot {

  //////////////////////////////////////////////////////////////////////////////
  // Protocol message merkle root structure
  // 1 byte - protocolId
  // 4 bytes - votingRoundId
  // 1 byte - randomQualityScore
  // 32 bytes - merkleRoot
  // Total 38 bytes
  //////////////////////////////////////////////////////////////////////////////
  /**
   * Encode protocol message merkle root into 0x-prefixed hex string representing byte encoding
   * @param message
   * @returns
   */
  export function encode(message: IProtocolMessageMerkleRoot): string {
    if (!message) {
      throw Error("Signed message is undefined");
    }
    if (!message.merkleRoot) {
      throw Error("Invalid signed message");
    }
    if (!/^0x[0-9a-f]{64}$/i.test(message.merkleRoot)) {
      throw Error(`Invalid merkle root format: ${message.merkleRoot}`);
    }
    if (message.protocolId < 0 || message.protocolId > 2 ** 8 - 1) {
      throw Error(`Protocol id out of range: ${message.protocolId}`);
    }
    if (message.votingRoundId < 0 || message.votingRoundId > 2 ** 32 - 1) {
      throw Error(`Voting round id out of range: ${message.votingRoundId}`);
    }
    return (
      "0x" +
      message.protocolId.toString(16).padStart(2, "0") +
      message.votingRoundId.toString(16).padStart(8, "0") +
      (message.isGoodRandom ? 1 : 0).toString(16).padStart(2, "0") +
      message.merkleRoot.slice(2)
    ).toLowerCase();
  }

  /**
   * Decodes signed message from hex string (can be 0x-prefixed or not).
   * @param encodedMessage
   * @returns
   */
  export function decode(encodedMessage: string, exactEncoding = true): IProtocolMessageMerkleRoot {
    const encodedMessageInternal = encodedMessage.startsWith("0x") ? encodedMessage.slice(2) : encodedMessage;
    // (1 + 4 + 1 + 32) * 2 = 38 * 2 = 76
    if (!/^[0-9a-f]*$/.test(encodedMessageInternal)) {
      throw Error(`Invalid format - not hex string: ${encodedMessage}`);
    }
    if (encodedMessageInternal.length < 76) {
      throw Error(`Invalid encoded message length: ${encodedMessageInternal.length}`);
    }
    if (exactEncoding && encodedMessageInternal.length !== 76) {
      throw Error(`Invalid encoded message length: ${encodedMessageInternal.length}. Should be exact length 76`);
    }
    let encodedLengthEntry = {};
    if (!exactEncoding) {
      encodedLengthEntry = {encodedLength: 76};
    }
    const protocolId = parseInt(encodedMessageInternal.slice(0, 2), 16);
    const votingRoundId = parseInt(encodedMessageInternal.slice(2, 10), 16);
    const encodedRandomQualityScore = encodedMessageInternal.slice(10, 12);
    let isGoodRandom = false;
    if (encodedRandomQualityScore === "00") {
      isGoodRandom = false;
    } else if (encodedRandomQualityScore === "01") {
      isGoodRandom = true;
    } else {
      throw Error("Invalid random quality score");
    }
    const merkleRoot = "0x" + encodedMessageInternal.slice(12, 76);
    return {
      protocolId,
      votingRoundId,
      isGoodRandom,
      merkleRoot,
      ...encodedLengthEntry
    };
  }

  /**
   * Compares two protocol message merkle roots
   * @param a
   * @param b
   * @returns
   */
  export function equals(a: IProtocolMessageMerkleRoot, b: IProtocolMessageMerkleRoot): boolean {
    return (
      a.protocolId === b.protocolId &&
      a.votingRoundId === b.votingRoundId &&
      a.isGoodRandom === b.isGoodRandom &&
      a.merkleRoot === b.merkleRoot
    );
  }


  export function hash(message: IProtocolMessageMerkleRoot): string {
    return ethers.keccak256(encode(message));
  }
  /**
   * Provides string representation of protocol message merkle root. 
   * Can be used for e.g. logging.
   * @param message 
   * @returns 
   */
  export function print(message: IProtocolMessageMerkleRoot) {
<<<<<<< HEAD
    return `(${message.protocolId}, ${message.votingRoundId}, ${message.randomQualityScore}, ${message.merkleRoot})`
  }
=======
    return `(${message.protocolId}, ${message.votingRoundId}, ${message.isGoodRandom}, ${message.merkleRoot})`
  } 
>>>>>>> 3441db4e
}<|MERGE_RESOLUTION|>--- conflicted
+++ resolved
@@ -116,11 +116,6 @@
    * @returns 
    */
   export function print(message: IProtocolMessageMerkleRoot) {
-<<<<<<< HEAD
-    return `(${message.protocolId}, ${message.votingRoundId}, ${message.randomQualityScore}, ${message.merkleRoot})`
-  }
-=======
     return `(${message.protocolId}, ${message.votingRoundId}, ${message.isGoodRandom}, ${message.merkleRoot})`
   } 
->>>>>>> 3441db4e
 }