--- conflicted
+++ resolved
@@ -1,12 +1,7 @@
 import { readFileSync } from "fs";
-<<<<<<< HEAD
-import { CONTRACTS } from "../configs/networks";
-import { ContractMethodNames } from "../configs/contracts";
-=======
 import { AbiEventFragment, AbiFunctionFragment, AbiInput } from "web3";
 import { encodeEventSignature, encodeFunctionSignature } from "web3-eth-abi";
-import { ContractDefinitionsNames, ContractMethodNames } from "../configs/networks";
->>>>>>> 289ee1ce
+import { ContractDefinitionsNames, ContractMethodNames } from "../configs/contracts";
 import {
   InflationRewardsOffered,
   RandomAcquisitionStarted,
