--- conflicted
+++ resolved
@@ -1,27 +1,6 @@
-<<<<<<< HEAD
-import BN from "bn.js";
-import utils from "web3-utils";
-=======
 import Web3 from "web3";
->>>>>>> 9a0181b2
 
 const utils = Web3.utils;
-
-/**
- * Converts text representation of a symbol to bytes4.
- */
-export function toBytes4(text: string): string {
-  if (!text || text.length === 0) {
-    throw new Error(`Text should be non-null and non-empty`);
-  }
-  if (/^0x[0-9a-f]{8}$/i.test(text)) {
-    return text; // no conversion needed
-  }
-  if (text.length > 4) {
-    throw new Error(`Text should be at most 4 characters long`);
-  }
-  return utils.padRight(utils.asciiToHex(text), 8);
-}
 
 /**
  * Prefixes hex string with `0x` if the string is not yet prefixed.
