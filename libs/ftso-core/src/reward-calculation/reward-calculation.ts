import { DataAvailabilityStatus, DataManager } from "../DataManager";
import { RewardEpochManager } from "../RewardEpochManager";
import {
  CALCULATIONS_FOLDER,
  FINALIZATION_VOTER_SELECTION_THRESHOLD_WEIGHT_BIPS,
  FTSO2_PROTOCOL_ID,
  PENALTY_FACTOR,
} from "../configs/networks";
import { calculateMedianResults } from "../ftso-calculation/ftso-median";
<<<<<<< HEAD
import { IPartialRewardOffer } from "../utils/PartialRewardOffer";
import { IMergeableRewardClaim, IPartialRewardClaim, IRewardClaim, RewardClaim } from "../utils/RewardClaim";
import { RewardEpochDuration } from "../utils/RewardEpochDuration";
=======
import { IPartialRewardOfferForRound } from "../utils/PartialRewardOffer";
import { IPartialRewardClaim, IRewardClaim, RewardClaim } from "../utils/RewardClaim";
>>>>>>> bf1efba7
import { MedianCalculationResult } from "../voting-types";
import { RandomVoterSelector } from "./RandomVoterSelector";
import { RewardTypePrefix } from "./RewardTypePrefix";
import { calculateDoubleSigners } from "./reward-double-signers";
import { calculateFinalizationRewardClaims } from "./reward-finalization";
import { calculateMedianRewardClaims } from "./reward-median";
import { granulatedPartialOfferMap, splitRewardOfferByTypes } from "./reward-offers";
import {
  aggregatedClaimsForVotingRoundIdExist,
  deserializeAggregatedClaimsForVotingRoundId,
  deserializeGranulatedPartialOfferMap,
  deserializePartialClaimsForVotingRoundId,
  serializeAggregatedClaimsForVotingRoundId,
  serializeGranulatedPartialOfferMap,
  serializePartialClaimsForVotingRoundId,
} from "../utils/serialize-deserialize";
import { calculatePenalties } from "./reward-penalties";
import { calculateSigningRewards } from "./reward-signing";

/**
 * Calculates merged reward claims for the given reward epoch.
 * It triggers reward distribution throughout voting rounds and feeds, yielding reward claims that get merged at the end.
 * The resulting reward claims are then returned and can be used to assemble reward Merkle tree representing the rewards for the epoch.
 */
export async function rewardClaimsForRewardEpoch(
  rewardEpochId: number,
  randomGenerationBenchingWindow: number,
  dataManager: DataManager,
  rewardEpochManager: RewardEpochManager,
  merge = true,
  addLog = false
): Promise<IRewardClaim[] | IPartialRewardClaim[]> {
  // Reward epoch definitions

  const { startVotingRoundId, endVotingRoundId } = await rewardEpochManager.getRewardEpochDurationRange(rewardEpochId);
  const rewardEpoch = await rewardEpochManager.getRewardEpochForVotingEpochId(startVotingRoundId);
  // Partial offer generation from reward offers
  // votingRoundId => feedName => partialOffer
  const rewardOfferMap: Map<number, Map<string, IPartialRewardOfferForRound[]>> = granulatedPartialOfferMap(
    startVotingRoundId,
    endVotingRoundId,
    rewardEpoch.rewardOffers
  );

  // Reward claim calculation
  let allRewardClaims: IPartialRewardClaim[] = [];
  for (let votingRoundId = startVotingRoundId; votingRoundId <= endVotingRoundId; votingRoundId++) {
    const rewardClaims = await partialRewardClaimsForVotingRound(
      rewardEpochId,
      votingRoundId,
      randomGenerationBenchingWindow,
      dataManager,
      rewardOfferMap.get(votingRoundId),
      merge,
      addLog
    );
    allRewardClaims.push(...rewardClaims);
    if (merge) {
      allRewardClaims = RewardClaim.merge(allRewardClaims);
    }
  }
  if (merge) {
    return RewardClaim.convertToRewardClaims(rewardEpochId, allRewardClaims);
  }
  return allRewardClaims;
}

/**
 * Initializes reward epoch storage for the given reward epoch.
 * Creates calculation folders with granulated offer data.
 */
export async function initializeRewardEpochStorage(
  rewardEpochId: number,
  rewardEpochManager: RewardEpochManager,
  useExpectedEndIfNoSigningPolicyAfter = false,
  calculationFolder = CALCULATIONS_FOLDER()
): Promise<RewardEpochDuration> {
  const rewardEpochDuration = await rewardEpochManager.getRewardEpochDurationRange(
    rewardEpochId,
    useExpectedEndIfNoSigningPolicyAfter
  );
  const rewardEpoch = await rewardEpochManager.getRewardEpochForVotingEpochId(rewardEpochDuration.startVotingRoundId);
  // Partial offer generation from reward offers
  // votingRoundId => feedName => partialOffer
  const rewardOfferMap: Map<number, Map<string, IPartialRewardOffer[]>> = granulatedPartialOfferMap(
    rewardEpochDuration.startVotingRoundId,
    rewardEpochDuration.endVotingRoundId,
    rewardEpoch.rewardOffers
  );
  // sync call
  serializeGranulatedPartialOfferMap(rewardEpochDuration, rewardOfferMap, calculationFolder);
  return rewardEpochDuration;
}

/**
 * Calculates partial reward claims for the given voting round.
 * The map @param feedOffers provides partial reward offers for each feed in the voting round.
 * For each such offer the offer is first split into three parts: median, signing and finalization.
 * Each type of offer is then processed separately with relevant reward calculation logic.
 * Result of processing yields even more specific reward claims, like fees, participation rewards, etc.
 * In addition, possible penalty claims are generated for reveal withdrawal offenders.
 * All reward claims are then merged into a single array and returned.
 */
export async function partialRewardClaimsForVotingRound(
  rewardEpochId: number,
  votingRoundId: number,
  randomGenerationBenchingWindow: number,
  dataManager: DataManager,
<<<<<<< HEAD
  feedOffersParam: Map<string, IPartialRewardOffer[]> | undefined,
=======
  feedOffers: Map<string, IPartialRewardOfferForRound[]>,
>>>>>>> bf1efba7
  merge = true,
  addLog = false,
  serializeResults = false,
  calculationFolder = CALCULATIONS_FOLDER()
): Promise<IPartialRewardClaim[]> {
  let feedOffers = feedOffersParam;
  if (feedOffers === undefined) {
    feedOffers = deserializeGranulatedPartialOfferMap(rewardEpochId, votingRoundId, calculationFolder);
  }
  let allRewardClaims: IPartialRewardClaim[] = [];
  // Obtain data for reward calculation
  const rewardDataForCalculationResponse = await dataManager.getDataForRewardCalculation(
    votingRoundId,
    randomGenerationBenchingWindow
  );
  if (rewardDataForCalculationResponse.status !== DataAvailabilityStatus.OK) {
    throw new Error(`Data availability status is not OK: ${rewardDataForCalculationResponse.status}`);
  }

  const rewardDataForCalculations = rewardDataForCalculationResponse.data;

  const rewardEpoch = rewardDataForCalculations.dataForCalculations.rewardEpoch;

  const voterWeights = rewardEpoch.getVotersWeights();

  // Calculate feed medians
  const medianResults: MedianCalculationResult[] = calculateMedianResults(
    rewardDataForCalculations.dataForCalculations
  );
  // feedName => medianResult
  const medianCalculationMap = new Map<string, MedianCalculationResult>();
  for (const medianResult of medianResults) {
    medianCalculationMap.set(medianResult.feed.name, medianResult);
  }

  // Select eligible voters for finalization rewards
  const randomVoterSelector = new RandomVoterSelector(
    rewardEpoch.signingPolicy.voters,
    rewardEpoch.signingPolicy.weights.map(weight => BigInt(weight)),
    FINALIZATION_VOTER_SELECTION_THRESHOLD_WEIGHT_BIPS()
  );

  const initialHash = RandomVoterSelector.initialHashSeed(
    rewardEpoch.signingPolicy.seed,
    FTSO2_PROTOCOL_ID,
    votingRoundId
  );
  const eligibleFinalizationRewardVotersInGracePeriod = new Set(
    randomVoterSelector.randomSelectThresholdWeightVoters(initialHash)
  );

  // Calculate reward claims for each feed offer
  for (const [feedName, offers] of feedOffers.entries()) {
    const medianResult = medianCalculationMap.get(feedName);
    if (medianResult === undefined) {
      // This should never happen
      throw new Error("Critical error: Median result is undefined");
    }
    // Calculate reward claims for each offer
    for (const offer of offers) {
      // First each offer is split into three parts: median, signing and finalization
      const splitOffers = splitRewardOfferByTypes(offer);
      // From each partial offer in split calculate reward claims
      const medianRewardClaims = calculateMedianRewardClaims(
        splitOffers.medianRewardOffer,
        medianResult,
        voterWeights,
        addLog
      );
      const signingRewardClaims = calculateSigningRewards(
        splitOffers.signingRewardOffer,
        rewardDataForCalculations,
        addLog
      );
      const finalizationRewardClaims = calculateFinalizationRewardClaims(
        splitOffers.finalizationRewardOffer,
        rewardDataForCalculations,
        eligibleFinalizationRewardVotersInGracePeriod,
        addLog
      );

      // Calculate penalties for reveal withdrawal offenders
      const revealWithdrawalPenalties = calculatePenalties(
        offer,
        PENALTY_FACTOR(),
        rewardDataForCalculations.dataForCalculations.revealOffenders,
        voterWeights,
        addLog,
        RewardTypePrefix.REVEAL_OFFENDERS
      );

      // Calculate penalties for reveal double signers
      // get signingAddresses of double signers
      const doubleSigners = calculateDoubleSigners(
        votingRoundId,
        FTSO2_PROTOCOL_ID,
        rewardDataForCalculations.signatures
      );

      // convert signingAddresses to submitAddresses
      const doubleSignersSubmit = new Set(
        [...doubleSigners.keys()].map(signingAddress => rewardEpoch.signingAddressToSubmitAddress.get(signingAddress))
      );

      //distribute penalties
      const doubleSigningPenalties = calculatePenalties(
        offer,
        PENALTY_FACTOR(),
        doubleSignersSubmit,
        voterWeights,
        addLog,
        RewardTypePrefix.DOUBLE_SIGNERS
      );

      // Merge all reward claims into a single array
      allRewardClaims.push(...medianRewardClaims);
      allRewardClaims.push(...signingRewardClaims);
      allRewardClaims.push(...finalizationRewardClaims);
      allRewardClaims.push(...revealWithdrawalPenalties);
      allRewardClaims.push(...doubleSigningPenalties);
      if (merge) {
        allRewardClaims = RewardClaim.merge(allRewardClaims);
      }
    }
  }
  if (serializeResults) {
    serializePartialClaimsForVotingRoundId(rewardEpochId, votingRoundId, allRewardClaims, calculationFolder);
  }
  return allRewardClaims;
}

/**
 * If force recalculate is set to true, the startVotingRoundId is considered as the first voting round
 * so partial claims from there are taken for first merge. Then all aggregated reward claims are calculated
 * up to endVotingRoundId.
 * Otherwise startVotingRoundId is considered to have calculated aggregate. If so, for each
 * next voting round it is first checked whether the aggregate is already calculated. If not, it is calculated.
 * Then the procedure is repeated incrementally until endVotingRoundId. Consequently, aggregated reward claims
 * are calculated only if they are not already calculated.
 */
export function aggregateRewardClaimsInStorage(
  rewardEpochId: number,
  startVotingRoundId: number,
  endVotingRoundId: number,
  forceRecalculate = false,
  calculationFolder = CALCULATIONS_FOLDER()
) {
  if (forceRecalculate) {
    const partialClaims: IMergeableRewardClaim[] = deserializePartialClaimsForVotingRoundId(
      rewardEpochId,
      startVotingRoundId,
      calculationFolder
    );
    let aggregatedClaims = RewardClaim.convertToRewardClaims(rewardEpochId, partialClaims);
    serializeAggregatedClaimsForVotingRoundId(rewardEpochId, startVotingRoundId, aggregatedClaims, calculationFolder);
    for (let votingRoundId = startVotingRoundId + 1; votingRoundId <= endVotingRoundId; votingRoundId++) {
      const partialClaims = deserializePartialClaimsForVotingRoundId(rewardEpochId, votingRoundId, calculationFolder);
      if (partialClaims === undefined) {
        throw new Error("Partial claims are undefined");
      }
      aggregatedClaims = RewardClaim.convertToRewardClaims(
        rewardEpochId,
        RewardClaim.merge([...aggregatedClaims, ...partialClaims])
      );
      serializeAggregatedClaimsForVotingRoundId(rewardEpochId, votingRoundId, aggregatedClaims, calculationFolder);
    }
    return;
  }
  if (!aggregatedClaimsForVotingRoundIdExist(rewardEpochId, startVotingRoundId, calculationFolder)) {
    throw new Error(`Aggregated claims are not calculated for start voting round: ${startVotingRoundId}`);
  }
  let aggregatedClaims: IRewardClaim[] = deserializeAggregatedClaimsForVotingRoundId(
    rewardEpochId,
    startVotingRoundId,
    calculationFolder
  );
  for (let votingRoundId = startVotingRoundId + 1; votingRoundId <= endVotingRoundId; votingRoundId++) {
    if (aggregatedClaimsForVotingRoundIdExist(rewardEpochId, votingRoundId, calculationFolder)) {
      aggregatedClaims = deserializeAggregatedClaimsForVotingRoundId(rewardEpochId, votingRoundId, calculationFolder);
      continue;
    }
    const partialClaims = deserializePartialClaimsForVotingRoundId(rewardEpochId, votingRoundId, calculationFolder);
    if (partialClaims === undefined) {
      throw new Error("Partial claims are undefined");
    }
    aggregatedClaims = RewardClaim.convertToRewardClaims(
      rewardEpochId,
      RewardClaim.merge([...aggregatedClaims, ...partialClaims])
    );
    serializeAggregatedClaimsForVotingRoundId(rewardEpochId, votingRoundId, aggregatedClaims, calculationFolder);
  }
}<|MERGE_RESOLUTION|>--- conflicted
+++ resolved
@@ -7,14 +7,8 @@
   PENALTY_FACTOR,
 } from "../configs/networks";
 import { calculateMedianResults } from "../ftso-calculation/ftso-median";
-<<<<<<< HEAD
-import { IPartialRewardOffer } from "../utils/PartialRewardOffer";
 import { IMergeableRewardClaim, IPartialRewardClaim, IRewardClaim, RewardClaim } from "../utils/RewardClaim";
 import { RewardEpochDuration } from "../utils/RewardEpochDuration";
-=======
-import { IPartialRewardOfferForRound } from "../utils/PartialRewardOffer";
-import { IPartialRewardClaim, IRewardClaim, RewardClaim } from "../utils/RewardClaim";
->>>>>>> bf1efba7
 import { MedianCalculationResult } from "../voting-types";
 import { RandomVoterSelector } from "./RandomVoterSelector";
 import { RewardTypePrefix } from "./RewardTypePrefix";
@@ -33,6 +27,7 @@
 } from "../utils/serialize-deserialize";
 import { calculatePenalties } from "./reward-penalties";
 import { calculateSigningRewards } from "./reward-signing";
+import { IPartialRewardOfferForRound } from "../utils/PartialRewardOffer";
 
 /**
  * Calculates merged reward claims for the given reward epoch.
@@ -99,7 +94,7 @@
   const rewardEpoch = await rewardEpochManager.getRewardEpochForVotingEpochId(rewardEpochDuration.startVotingRoundId);
   // Partial offer generation from reward offers
   // votingRoundId => feedName => partialOffer
-  const rewardOfferMap: Map<number, Map<string, IPartialRewardOffer[]>> = granulatedPartialOfferMap(
+  const rewardOfferMap: Map<number, Map<string, IPartialRewardOfferForRound[]>> = granulatedPartialOfferMap(
     rewardEpochDuration.startVotingRoundId,
     rewardEpochDuration.endVotingRoundId,
     rewardEpoch.rewardOffers
@@ -123,11 +118,7 @@
   votingRoundId: number,
   randomGenerationBenchingWindow: number,
   dataManager: DataManager,
-<<<<<<< HEAD
-  feedOffersParam: Map<string, IPartialRewardOffer[]> | undefined,
-=======
-  feedOffers: Map<string, IPartialRewardOfferForRound[]>,
->>>>>>> bf1efba7
+  feedOffersParam: Map<string, IPartialRewardOfferForRound[]> | undefined,
   merge = true,
   addLog = false,
   serializeResults = false,
