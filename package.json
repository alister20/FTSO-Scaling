{
  "name": "nest-typescript-starter",
  "private": true,
  "version": "1.0.0",
  "description": "Nest TypeScript starter repository",
  "license": "MIT",
  "scripts": {
    "build": "nest build",
    "format": "prettier --write \"apps/**/*.ts\" \"libs/**/*.ts\"",
    "start": "nest start",
    "start:dev": "nest start --watch",
    "start:debug": "nest start --debug --watch",
    "start:prod": "node dist/apps/nest-typescript-starter/main",
    "lint": "eslint \"{src,apps,libs,test}/**/*.ts\" --fix",
    "-----TESTS-----": "",
    "test": "NETWORK=local-test yarn mocha -r ts-node/register -t 0 --exit",
    "test:unit": "yarn test 'test/**/unit/**/*.test.ts'",
    "test:integration": "yarn test 'test/**/integration/**/*.test.ts'",
    "test:all": "yarn test 'test/**/*.test.ts'",
    "test:coverage": "nyc yarn test:all",
    "-----CUSTOM-SCRIPTS-----": "",
    "start:dev:provider": "nest start example_provider --watch",
    "-----DEVELOP-SCRIPTS-----": "echo ONLY FOR DEVELOPMENT",
    "ftso-data-provider-provider-api-gen": "ts-node apps/ftso-data-provider/src/price-provider-api/provider-generator.ts"
  },
  "dependencies": {
    "@nestjs/common": "^10.0.0",
    "@nestjs/config": "^3.1.1",
    "@nestjs/core": "^10.0.0",
    "@nestjs/passport": "^10.0.3",
    "@nestjs/platform-express": "^10.0.0",
    "@nestjs/swagger": "^7.1.17",
    "@nestjs/typeorm": "^10.0.1",
    "@openzeppelin/contracts": "^4.9.1",
    "axios": "^1.6.5",
    "ccxt": "^4.0.64",
    "class-transformer": "^0.5.1",
    "ethers": "^6.6.0",
    "glob": "^10.3.10",
    "helmet": "^7.1.0",
    "lru-cache": "^10.2.0",
    "mysql2": "^3.6.5",
<<<<<<< HEAD
    "nest-commander": "^3.12.5",
=======
    "passport": "^0.7.0",
    "passport-headerapikey": "^1.2.2",
>>>>>>> 289ee1ce
    "reflect-metadata": "^0.1.13",
    "rxjs": "^7.8.1",
    "typeorm": "^0.3.17",
    "web3": "^4",
    "workerpool": "^9.1.0"
  },
  "devDependencies": {
    "@istanbuljs/nyc-config-typescript": "^1.0.2",
    "@nestjs/cli": "^10.0.1",
    "@nestjs/schematics": "^10.0.1",
    "@nestjs/testing": "^10.3.0",
    "@sinonjs/fake-timers": "^11.2.2",
    "@swc/cli": "^0.1.62",
    "@swc/core": "^1.3.64",
    "@types/chai": "^4.3.11",
    "@types/chai-as-promised": "^7.1.8",
    "@types/express": "^4.17.17",
    "@types/mocha": "^10.0.6",
    "@types/node": "^20.3.1",
    "@types/sinon": "^17.0.3",
    "@types/sinonjs__fake-timers": "^8.1.5",
    "@types/workerpool": "^6.4.7",
    "@typescript-eslint/eslint-plugin": "^5.59.11",
    "@typescript-eslint/parser": "^5.59.11",
    "axios-mock-adapter": "^1.22.0",
    "chai": "^4.3.7",
    "chai-as-promised": "7.1.1",
    "depcheck": "^1.4.7",
    "eslint": "^8.42.0",
    "eslint-config-prettier": "^8.8.0",
    "eslint-plugin-prettier": "^4.2.1",
    "mocha": "^10.2.0",
    "nyc": "^15.1.0",
    "prando": "^6.0.1",
    "prettier": "^2.8.8",
    "sinon": "^17.0.1",
    "source-map-support": "^0.5.21",
    "sqlite3": "^5.1.7",
    "supertest": "^6.3.3",
    "swagger-typescript-api": "^13.0.3",
    "ts-loader": "^9.4.3",
    "ts-node": "^10.9.1",
    "ts-prune": "^0.10.3",
    "tsconfig-paths": "^4.2.0",
    "typescript": "^5.1.3"
  },
  "resolutions": {
    "string-width": "4.2.3"
  },
  "nyc": {
    "extends": "@istanbuljs/nyc-config-typescript",
    "check-coverage": true,
    "all": true,
    "include": [
      "{apps,libs}/**/!(*.test|*.spec|*.dto).[tj]s?(x)"
    ],
    "exclude": [
      "apps/**/main.ts",
      "apps/**/*.module.ts",
      "apps/ftso-data-provider/src/price-provider-api/**/*",
      "apps/**/configuration.ts",
      "libs/ftso-core/src/utils/error.ts",
      "libs/ftso-core/src/utils/voting-utils.ts"
    ],
    "reporter": [
      "html",
      "lcov",
      "text",
      "text-summary"
    ],
    "report-dir": "coverage"
  },
  "prettier": {
    "printWidth": 120,
    "semi": true,
    "singleQuote": false,
    "trailingComma": "es5",
    "tabWidth": 2,
    "arrowParens": "avoid"
  },
  "eslintConfig": {
    "root": true,
    "env": {
      "es2022": true,
      "browser": false
    },
    "extends": [
      "eslint:recommended",
      "plugin:@typescript-eslint/recommended"
    ],
    "overrides": [],
    "parser": "@typescript-eslint/parser",
    "parserOptions": {
      "ecmaVersion": "latest",
      "sourceType": "module",
      "project": "./tsconfig.json"
    },
    "plugins": [
      "@typescript-eslint",
      "prettier"
    ],
    "rules": {
      "prettier/prettier": "error",
      "linebreak-style": [
        "error",
        "unix"
      ],
      "guard-for-in": "warn",
      "@typescript-eslint/await-thenable": "warn",
      "@typescript-eslint/no-floating-promises": [
        "error",
        {
          "ignoreVoid": true
        }
      ],
      "no-fallthrough": "error",
      "@typescript-eslint/prefer-namespace-keyword": "off",
      "@typescript-eslint/no-namespace": "off",
      "@typescript-eslint/no-inferrable-types": "off"
    }
  }
}<|MERGE_RESOLUTION|>--- conflicted
+++ resolved
@@ -40,12 +40,9 @@
     "helmet": "^7.1.0",
     "lru-cache": "^10.2.0",
     "mysql2": "^3.6.5",
-<<<<<<< HEAD
     "nest-commander": "^3.12.5",
-=======
     "passport": "^0.7.0",
     "passport-headerapikey": "^1.2.2",
->>>>>>> 289ee1ce
     "reflect-metadata": "^0.1.13",
     "rxjs": "^7.8.1",
     "typeorm": "^0.3.17",
