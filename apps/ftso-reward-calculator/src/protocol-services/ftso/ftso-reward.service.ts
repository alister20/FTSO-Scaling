--- conflicted
+++ resolved
@@ -25,11 +25,7 @@
     this.entityManager = manager;
     const required_history_sec = configService.get<number>("required_indexer_history_time_sec");
     this.indexer_top_timeout = configService.get<number>("indexer_top_timeout");
-<<<<<<< HEAD
-    this.indexerClient = new IndexerClient(manager, required_history_sec, this.logger);
-=======
     this.indexerClient = new IndexerClient(manager, required_history_sec, new Logger(IndexerClient.name));
->>>>>>> 5362ab99
     this.rewardEpochManger = new RewardEpochManager(this.indexerClient);
     this.dataManager = new DataManager(this.indexerClient, this.rewardEpochManger, this.logger);
   }
